{
    "name": "elasticsearch-assets",
    "displayName": "Elasticsearch Assets",
    "version": "4.0.6",
    "private": true,
    "description": "bundle of processors for teraslice",
    "homepage": "https://github.com/terascope/elasticsearch-assets#readme",
    "bugs": {
        "url": "https://github.com/terascope/elasticsearch-assets/issues"
    },
    "repository": {
        "type": "git",
        "url": "git+https://github.com/terascope/elasticsearch-assets.git"
    },
    "license": "MIT",
    "author": "Terascope, LLC <info@terascope.io>",
    "type": "module",
    "workspaces": [
        "packages/*",
        "asset"
    ],
    "scripts": {
        "asset:build": "yarn && yarn run build",
        "asset:post-build": "./scripts/copy-links.sh",
        "build": "tsc --build",
        "build:watch": "tsc --build --watch",
        "bump": "ts-scripts bump",
        "bump-asset": "ts-scripts bump-asset",
        "docker:limit": "./scripts/docker-limit-check.sh",
        "docker:listImages": "ts-scripts images list",
        "docker:saveImages": "ts-scripts images save",
        "lint": "eslint",
        "lint:fix": "yarn lint --fix",
        "publish:changed": "./scripts/publish.sh",
        "setup": "yarn && yarn build --force",
        "test": "TEST_ELASTICSEARCH='true' ts-scripts test asset --",
        "test:all": "TEST_ELASTICSEARCH='true' ts-scripts test",
        "test:debug": "TEST_ELASTICSEARCH='true' ts-scripts test --debug asset --",
        "test:elasticsearch6": "TEST_ELASTICSEARCH='true' ts-scripts test asset --",
        "test:elasticsearch7": "TEST_ELASTICSEARCH='true' ELASTICSEARCH_VERSION='7.9.3' ts-scripts test asset --",
        "test:elasticsearch8": "TEST_ELASTICSEARCH='true' ELASTICSEARCH_VERSION='8.1.2' ts-scripts test asset --",
        "test:opensearch1": "TEST_OPENSEARCH='true' ts-scripts test asset --",
        "test:opensearch2": "TEST_OPENSEARCH='true' OPENSEARCH_VERSION='2.8.0' ts-scripts test asset --",
        "test:watch": "ts-scripts test --watch asset --"
    },
    "dependencies": {},
    "devDependencies": {
        "@terascope/data-types": "~1.4.1",
        "@terascope/elasticsearch-api": "~4.4.1",
<<<<<<< HEAD
        "@terascope/elasticsearch-asset-apis": "~1.0.5",
        "@terascope/eslint-config": "~1.1.1",
        "@terascope/job-components": "~1.6.1",
        "@terascope/scripts": "~1.5.2",
=======
        "@terascope/elasticsearch-asset-apis": "~1.0.4",
        "@terascope/eslint-config": "~1.1.2",
        "@terascope/job-components": "~1.6.2",
        "@terascope/scripts": "~1.5.3",
>>>>>>> c0364f19
        "@terascope/teraslice-state-storage": "~1.4.1",
        "@terascope/types": "~1.3.1",
        "@types/bluebird": "~3.5.38",
        "@types/got": "~9.6.12",
        "@types/jest": "~29.5.14",
        "@types/node": "~22.9.3",
        "elasticsearch-store": "~1.4.2",
        "eslint": "~9.16.0",
        "jest": "~29.7.0",
        "jest-extended": "~4.0.2",
        "moment": "~2.30.1",
        "nock": "~13.5.6",
        "node-notifier": "~10.0.1",
        "teraslice-test-harness": "~1.2.1",
        "ts-jest": "~29.2.5",
        "typescript": "~5.2.2"
    },
    "engines": {
        "node": ">=18.0.0",
        "yarn": ">=1.22.19"
    },
    "terascope": {
        "root": true,
        "testSuite": "search",
        "tests": {
            "suites": {
                "unit": [],
                "search": []
            }
        },
        "docker": {
            "registries": [
                "terascope/teraslice"
            ]
        },
        "npm": {
            "registry": "https://registry.npmjs.org/"
        }
    }
}<|MERGE_RESOLUTION|>--- conflicted
+++ resolved
@@ -47,17 +47,10 @@
     "devDependencies": {
         "@terascope/data-types": "~1.4.1",
         "@terascope/elasticsearch-api": "~4.4.1",
-<<<<<<< HEAD
         "@terascope/elasticsearch-asset-apis": "~1.0.5",
-        "@terascope/eslint-config": "~1.1.1",
-        "@terascope/job-components": "~1.6.1",
-        "@terascope/scripts": "~1.5.2",
-=======
-        "@terascope/elasticsearch-asset-apis": "~1.0.4",
         "@terascope/eslint-config": "~1.1.2",
         "@terascope/job-components": "~1.6.2",
         "@terascope/scripts": "~1.5.3",
->>>>>>> c0364f19
         "@terascope/teraslice-state-storage": "~1.4.1",
         "@terascope/types": "~1.3.1",
         "@types/bluebird": "~3.5.38",
