{
    "name": "elasticsearch-assets",
    "description": "bundle of processors for teraslice",
    "version": "1.8.5",
    "scripts": {
        "asset:build": "yarn run build",
        "build": "rm -rf asset/dist; tsc --project tsconfig.json",
        "build:watch": "yarn build --watch",
        "lint": "eslint --ignore-path .gitignore --ext .js,.ts .",
        "lint:fix": "yarn lint --fix",
        "test": "jest",
        "test:watch": "jest --coverage=false --notify --watch --onlyChanged",
        "test:debug": "env DEBUG=\"${DEBUG:-*teraslice*}\" jest --detectOpenHandles --coverage=false --runInBand",
        "postinstall": "yarn --cwd ./asset --prod --no-progress"
    },
    "repository": {
        "type": "git",
        "url": "git+https://github.com/terascope/elasticsearch-assets.git"
    },
    "author": "Terascope, LLC <info@terascope.io>",
    "license": "MIT",
    "bugs": {
        "url": "https://github.com/terascope/elasticsearch-assets/issues"
    },
    "homepage": "https://github.com/terascope/elasticsearch-assets#readme",
    "engines": {
        "node": ">=8.0.0"
    },
    "dependencies": {},
    "devDependencies": {
        "@terascope/elasticsearch-api": "^2.9.1",
        "@terascope/eslint-config": "^0.3.1",
        "@terascope/job-components": "^0.34.0",
<<<<<<< HEAD
        "@types/bluebird": "^3.5.31",
=======
        "@types/bluebird": "^3.5.32",
>>>>>>> b2cce9d1
        "@types/got": "^9.6.11",
        "@types/jest": "^25.2.2",
        "@types/node": "^14.0.3",
        "eslint": "^6.8.0",
        "jest": "^25.5.4",
        "jest-extended": "^0.11.5",
        "moment": "^2.25.3",
        "nock": "^12.0.3",
        "teraslice-test-harness": "^0.19.0",
        "ts-jest": "^25.5.1",
        "ts-node": "^8.10.1",
        "typescript": "^3.8.3"
    }
}<|MERGE_RESOLUTION|>--- conflicted
+++ resolved
@@ -31,11 +31,7 @@
         "@terascope/elasticsearch-api": "^2.9.1",
         "@terascope/eslint-config": "^0.3.1",
         "@terascope/job-components": "^0.34.0",
-<<<<<<< HEAD
-        "@types/bluebird": "^3.5.31",
-=======
         "@types/bluebird": "^3.5.32",
->>>>>>> b2cce9d1
         "@types/got": "^9.6.11",
         "@types/jest": "^25.2.2",
         "@types/node": "^14.0.3",
