{
    "name": "elasticsearch-assets",
    "description": "bundle of processors for teraslice",
<<<<<<< HEAD
    "version": "2.1.0",
=======
    "version": "2.0.3",
>>>>>>> 8cbd7e59
    "private": true,
    "workspaces": [
        "asset"
    ],
    "scripts": {
        "asset:build": "yarn && yarn run build",
        "build": "rm -rf asset/dist; tsc --project tsconfig.json",
        "build:watch": "yarn build --watch",
        "lint": "eslint --ignore-path .gitignore --ext .js,.ts .",
        "lint:fix": "yarn lint --fix",
        "test": "jest",
        "test:7": "ELASTICSEARCH_VERSION=7.x jest",
        "test:5": "ELASTICSEARCH_VERSION=5.6 jest",
        "test:watch": "jest --coverage=false --notify --watch --onlyChanged",
        "test:debug": "env DEBUG=\"${DEBUG:-*teraslice*}\" jest --detectOpenHandles --coverage=false --runInBand"
    },
    "repository": {
        "type": "git",
        "url": "git+https://github.com/terascope/elasticsearch-assets.git"
    },
    "author": "Terascope, LLC <info@terascope.io>",
    "license": "MIT",
    "bugs": {
        "url": "https://github.com/terascope/elasticsearch-assets/issues"
    },
    "homepage": "https://github.com/terascope/elasticsearch-assets#readme",
    "engines": {
        "node": ">=8.0.0"
    },
    "dependencies": {},
    "devDependencies": {
        "@terascope/data-types": "^0.20.2",
        "@terascope/elasticsearch-api": "^2.11.2",
        "@terascope/eslint-config": "^0.4.2",
        "@terascope/job-components": "^0.39.1",
<<<<<<< HEAD
        "@terascope/teraslice-state-storage": "^0.18.1",
=======
        "@terascope/teraslice-state-storage": "^0.18.3",
>>>>>>> 8cbd7e59
        "@terascope/types": "^0.4.0",
        "@types/bluebird": "^3.5.32",
        "@types/elasticsearch": "^5.0.35",
        "@types/got": "^9.6.11",
        "@types/jest": "^26.0.5",
        "@types/node": "^14.6.1",
        "elasticsearch": "^15.4.1",
        "elasticsearch-store": "^0.32.4",
        "eslint": "^7.7.0",
        "jest": "^26.4.2",
        "jest-extended": "^0.11.5",
        "moment": "^2.27.0",
        "nock": "^13.0.4",
        "teraslice-test-harness": "^0.25.0",
        "ts-jest": "^26.2.0",
        "ts-node": "^9.0.0",
        "typescript": "^3.9.7"
    }
}<|MERGE_RESOLUTION|>--- conflicted
+++ resolved
@@ -1,11 +1,7 @@
 {
     "name": "elasticsearch-assets",
     "description": "bundle of processors for teraslice",
-<<<<<<< HEAD
     "version": "2.1.0",
-=======
-    "version": "2.0.3",
->>>>>>> 8cbd7e59
     "private": true,
     "workspaces": [
         "asset"
@@ -41,11 +37,7 @@
         "@terascope/elasticsearch-api": "^2.11.2",
         "@terascope/eslint-config": "^0.4.2",
         "@terascope/job-components": "^0.39.1",
-<<<<<<< HEAD
-        "@terascope/teraslice-state-storage": "^0.18.1",
-=======
         "@terascope/teraslice-state-storage": "^0.18.3",
->>>>>>> 8cbd7e59
         "@terascope/types": "^0.4.0",
         "@types/bluebird": "^3.5.32",
         "@types/elasticsearch": "^5.0.35",
