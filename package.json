--- conflicted
+++ resolved
@@ -1,11 +1,7 @@
 {
     "name": "elasticsearch-assets",
     "description": "bundle of processors for teraslice",
-<<<<<<< HEAD
     "version": "2.4.0",
-=======
-    "version": "2.3.7",
->>>>>>> d5305c07
     "private": true,
     "workspaces": [
         "packages/*",
