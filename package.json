{
    "name": "elasticsearch-asset-bundle",
    "displayName": "Elasticsearch Asset Bundle",
    "version": "4.4.0",
    "private": true,
    "description": "bundle of processors for teraslice",
    "homepage": "https://github.com/terascope/elasticsearch-assets#readme",
    "bugs": {
        "url": "https://github.com/terascope/elasticsearch-assets/issues"
    },
    "repository": {
        "type": "git",
        "url": "git+https://github.com/terascope/elasticsearch-assets.git"
    },
    "license": "MIT",
    "author": "Terascope, LLC <info@terascope.io>",
    "type": "module",
    "workspaces": [
        "packages/*",
        "asset"
    ],
    "scripts": {
        "asset:build": "yarn && yarn run build",
        "asset:post-build": "./scripts/copy-links.sh",
        "build": "tsc --build",
        "build:watch": "tsc --build --watch",
        "bump": "ts-scripts bump",
        "bump-asset": "ts-scripts bump-asset",
        "docker:limit": "./scripts/docker-limit-check.sh",
        "docker:listImages": "ts-scripts images list",
        "docker:saveImages": "ts-scripts images save",
        "docs": "ts-scripts docs",
        "lint": "eslint",
        "lint:fix": "yarn lint --fix",
        "publish:changed": "./scripts/publish.sh",
        "setup": "yarn && yarn build --force",
        "test": "TEST_ELASTICSEARCH='true' ts-scripts test asset --",
        "test:all": "TEST_ELASTICSEARCH='true' ts-scripts test",
        "test:debug": "TEST_ELASTICSEARCH='true' ts-scripts test --debug asset --",
        "test:elasticsearch7": "TEST_ELASTICSEARCH='true' ELASTICSEARCH_VERSION='7.9.3' ts-scripts test asset --",
        "test:elasticsearch8": "TEST_ELASTICSEARCH='true' ELASTICSEARCH_VERSION='8.1.2' ts-scripts test asset --",
        "test:opensearch1": "TEST_OPENSEARCH='true' ts-scripts test asset --",
        "test:opensearch2": "TEST_OPENSEARCH='true' OPENSEARCH_VERSION='2.15.0' ts-scripts test asset --",
        "test:opensearch3": "TEST_OPENSEARCH='true' OPENSEARCH_VERSION='3.1.0' ts-scripts test asset --",
        "test:watch": "ts-scripts test --watch asset --"
    },
    "devDependencies": {
        "@terascope/data-types": "2.0.0-dev.12",
        "@terascope/elasticsearch-api": "5.0.0-dev.13",
        "@terascope/elasticsearch-asset-apis": "~1.4.0",
        "@terascope/eslint-config": "~1.1.26",
        "@terascope/job-components": "2.0.0-dev.13",
        "@terascope/opensearch-client": "2.0.0-dev.12",
        "@terascope/scripts": "2.0.0-dev.17",
        "@terascope/teraslice-state-storage": "2.0.0-dev.13",
        "@terascope/types": "2.0.0-dev.9",
        "@types/fs-extra": "~11.0.4",
        "@types/got": "~9.6.12",
        "@types/jest": "~30.0.0",
        "@types/node": "~24.10.1",
        "@types/semver": "~7.7.1",
        "eslint": "~9.39.1",
        "fs-extra": "~11.3.2",
        "jest": "~30.2.0",
        "jest-extended": "~7.0.0",
        "moment": "~2.30.1",
        "nock": "~14.0.10",
        "node-notifier": "~10.0.1",
        "semver": "~7.7.3",
<<<<<<< HEAD
        "teraslice-test-harness": "2.0.0-dev.13",
        "ts-jest": "~29.4.5",
=======
        "teraslice-test-harness": "~1.3.9",
        "ts-jest": "~29.4.6",
>>>>>>> 3f007bf7
        "typescript": "~5.9.3"
    },
    "packageManager": "yarn@4.6.0",
    "engines": {
        "node": ">=22.0.0",
        "yarn": ">=1.22.19"
    },
    "documentation": "https://terascope.github.io/elasticsearch-assets",
    "terascope": {
        "root": true,
        "testSuite": "search",
        "tests": {
            "suites": {
                "unit": [],
                "search": []
            }
        },
        "docker": {
            "registries": [
                "terascope/teraslice"
            ]
        },
        "npm": {
            "registry": "https://registry.npmjs.org/"
        }
    }
}<|MERGE_RESOLUTION|>--- conflicted
+++ resolved
@@ -67,13 +67,8 @@
         "nock": "~14.0.10",
         "node-notifier": "~10.0.1",
         "semver": "~7.7.3",
-<<<<<<< HEAD
         "teraslice-test-harness": "2.0.0-dev.13",
-        "ts-jest": "~29.4.5",
-=======
-        "teraslice-test-harness": "~1.3.9",
         "ts-jest": "~29.4.6",
->>>>>>> 3f007bf7
         "typescript": "~5.9.3"
     },
     "packageManager": "yarn@4.6.0",
