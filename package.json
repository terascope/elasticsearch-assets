{
    "name": "elasticsearch-assets",
    "description": "bundle of processors for teraslice",
    "version": "2.8.0",
    "private": true,
    "workspaces": [
        "packages/*",
        "asset"
    ],
    "scripts": {
        "asset:build": "yarn && yarn run build",
        "asset:post-build": "./scripts/copy-links.sh",
        "build": "tsc --build",
        "build:watch": "tsc --build --watch",
        "lint": "eslint --ignore-path .gitignore --ext .js,.ts .",
        "lint:fix": "yarn lint --fix",
        "setup": "yarn && yarn build --force",
        "test:all": "yarn workspaces run test",
        "test": "jest",
        "test:7": "ELASTICSEARCH_VERSION=7.x jest",
        "test:5": "ELASTICSEARCH_VERSION=5.6 jest",
        "test:watch": "jest --coverage=false --notify --watch --onlyChanged",
        "test:debug": "env DEBUG=\"${DEBUG:-*teraslice*}\" jest --detectOpenHandles --coverage=false --runInBand",
        "publish:changed": "./scripts/publish.sh"
    },
    "repository": {
        "type": "git",
        "url": "git+https://github.com/terascope/elasticsearch-assets.git"
    },
    "author": "Terascope, LLC <info@terascope.io>",
    "license": "MIT",
    "bugs": {
        "url": "https://github.com/terascope/elasticsearch-assets/issues"
    },
    "homepage": "https://github.com/terascope/elasticsearch-assets#readme",
    "engines": {
        "node": ">=12.20.0"
    },
    "dependencies": {},
    "devDependencies": {
        "@terascope/data-types": "^0.35.0",
        "@terascope/elasticsearch-api": "^3.1.0",
        "@terascope/elasticsearch-asset-apis": "^0.9.0",
        "@terascope/eslint-config": "^0.7.1",
        "@terascope/job-components": "^0.56.3",
        "@terascope/teraslice-state-storage": "^0.34.0",
        "@terascope/types": "^0.10.2",
        "@types/bluebird": "^3.5.36",
        "@types/elasticsearch": "^5.0.40",
        "@types/got": "^9.6.12",
        "@types/jest": "^27.4.1",
        "@types/node": "^17.0.25",
        "elasticsearch": "^15.4.1",
<<<<<<< HEAD
        "elasticsearch-store": "^0.61.0",
        "eslint": "^8.13.0",
=======
        "elasticsearch-store": "^0.60.4",
        "eslint": "^8.10.0",
>>>>>>> 11b36e15
        "jest": "^27.5.1",
        "jest-extended": "^2.0.0",
        "moment": "^2.29.3",
        "nock": "^13.2.4",
        "node-notifier": "^10.0.1",
        "teraslice-test-harness": "^0.28.2",
<<<<<<< HEAD
        "ts-jest": "^27.1.4",
        "typescript": "^4.6.3"
=======
        "ts-jest": "^27.1.3",
        "typescript": "^4.5.5"
>>>>>>> 11b36e15
    }
}<|MERGE_RESOLUTION|>--- conflicted
+++ resolved
@@ -51,25 +51,15 @@
         "@types/jest": "^27.4.1",
         "@types/node": "^17.0.25",
         "elasticsearch": "^15.4.1",
-<<<<<<< HEAD
         "elasticsearch-store": "^0.61.0",
         "eslint": "^8.13.0",
-=======
-        "elasticsearch-store": "^0.60.4",
-        "eslint": "^8.10.0",
->>>>>>> 11b36e15
         "jest": "^27.5.1",
         "jest-extended": "^2.0.0",
         "moment": "^2.29.3",
         "nock": "^13.2.4",
         "node-notifier": "^10.0.1",
         "teraslice-test-harness": "^0.28.2",
-<<<<<<< HEAD
         "ts-jest": "^27.1.4",
         "typescript": "^4.6.3"
-=======
-        "ts-jest": "^27.1.3",
-        "typescript": "^4.5.5"
->>>>>>> 11b36e15
     }
 }