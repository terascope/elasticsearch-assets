--- conflicted
+++ resolved
@@ -63,13 +63,8 @@
         "moment": "^2.30.1",
         "nock": "^13.5.4",
         "node-notifier": "^10.0.1",
-<<<<<<< HEAD
         "teraslice-test-harness": "^1.0.0",
-        "ts-jest": "^29.1.4",
-=======
-        "teraslice-test-harness": "^0.30.0",
         "ts-jest": "^29.1.5",
->>>>>>> 749df637
         "typescript": "~5.2.2"
     },
     "engines": {
