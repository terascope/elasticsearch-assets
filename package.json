--- conflicted
+++ resolved
@@ -44,17 +44,6 @@
         "test:watch": "ts-scripts test --watch asset --"
     },
     "devDependencies": {
-<<<<<<< HEAD
-        "@terascope/data-types": "~1.6.0",
-        "@terascope/elasticsearch-api": "~4.6.0",
-        "@terascope/elasticsearch-asset-apis": "~1.1.0",
-        "@terascope/eslint-config": "~1.1.3",
-        "@terascope/job-components": "~1.8.0",
-        "@terascope/scripts": "~1.7.1",
-        "@terascope/teraslice-state-storage": "~1.6.0",
-        "@terascope/types": "~1.3.1",
-        "@types/bluebird": "~3.5.38",
-=======
         "@terascope/data-types": "~1.7.1",
         "@terascope/elasticsearch-api": "~4.7.1",
         "@terascope/elasticsearch-asset-apis": "~1.0.6",
@@ -64,7 +53,6 @@
         "@terascope/teraslice-state-storage": "~1.7.1",
         "@terascope/types": "~1.4.1",
         "@types/bluebird": "~3.5.42",
->>>>>>> d5edd70a
         "@types/got": "~9.6.12",
         "@types/jest": "~29.5.14",
         "@types/node": "~22.10.6",
