--- conflicted
+++ resolved
@@ -1,11 +1,7 @@
 {
     "name": "elasticsearch-assets",
     "description": "bundle of processors for teraslice",
-<<<<<<< HEAD
-    "version": "1.3.11",
-=======
     "version": "1.4.0",
->>>>>>> a495a72a
     "main": "index.js",
     "scripts": {
         "lint": "eslint asset/**/*.js test/**/*.js",
