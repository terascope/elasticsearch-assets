{
    "name": "elasticsearch-assets",
    "displayName": "Elasticsearch Assets",
    "version": "3.5.7",
    "private": true,
    "description": "bundle of processors for teraslice",
    "homepage": "https://github.com/terascope/elasticsearch-assets#readme",
    "bugs": {
        "url": "https://github.com/terascope/elasticsearch-assets/issues"
    },
    "repository": {
        "type": "git",
        "url": "git+https://github.com/terascope/elasticsearch-assets.git"
    },
    "license": "MIT",
    "author": "Terascope, LLC <info@terascope.io>",
    "workspaces": [
        "packages/*",
        "asset"
    ],
    "scripts": {
        "asset:build": "yarn && yarn run build",
        "asset:post-build": "./scripts/copy-links.sh",
        "build": "tsc --build",
        "build:watch": "tsc --build --watch",
        "bump": "ts-scripts bump",
        "bump-asset": "ts-scripts bump-asset",
        "lint": "eslint --ignore-path .gitignore --ext .js,.ts .",
        "lint:fix": "yarn lint --fix",
        "publish:changed": "./scripts/publish.sh",
        "setup": "yarn && yarn build --force",
        "test": "TEST_ELASTICSEARCH='true' ts-scripts test asset --",
        "test:all": "ts-scripts test",
        "test:debug": "TEST_ELASTICSEARCH='true' ts-scripts test --debug asset --",
        "test:elasticsearch6": "TEST_ELASTICSEARCH='true' ts-scripts test asset --",
        "test:elasticsearch7": "TEST_ELASTICSEARCH='true' ELASTICSEARCH_VERSION='7.9.3' ts-scripts test asset --",
        "test:elasticsearch8": "TEST_ELASTICSEARCH='true' ELASTICSEARCH_VERSION='8.1.2' ts-scripts test asset --",
        "test:legacy": "TEST_ELASTICSEARCH='true' LEGACY_CLIENT=true ts-scripts test asset --",
        "test:opensearch1": "TEST_OPENSEARCH='true' ts-scripts test asset --",
        "test:opensearch2": "TEST_OPENSEARCH='true' OPENSEARCH_VERSION='2.8.0' ts-scripts test asset --",
        "test:watch": "ts-scripts test --watch asset --"
    },
    "dependencies": {},
    "devDependencies": {
        "@terascope/data-types": "^0.49.0",
        "@terascope/elasticsearch-api": "^3.18.0",
        "@terascope/elasticsearch-asset-apis": "^0.11.10",
        "@terascope/eslint-config": "^0.8.0",
<<<<<<< HEAD
        "@terascope/job-components": "^0.73.0",
        "@terascope/scripts": "0.75.1",
=======
        "@terascope/job-components": "^0.71.0",
        "@terascope/scripts": "0.76.0",
>>>>>>> adb4e92b
        "@terascope/teraslice-state-storage": "^0.51.0",
        "@terascope/types": "^0.15.0",
        "@types/bluebird": "^3.5.38",
        "@types/elasticsearch": "^5.0.40",
        "@types/got": "^9.6.12",
        "@types/jest": "^29.5.12",
        "@types/node": "^18.14.2",
        "elasticsearch": "^15.4.1",
        "elasticsearch-store": "^0.83.0",
        "eslint": "^8.57.0",
        "jest": "^29.6.4",
        "jest-extended": "^4.0.2",
        "moment": "^2.30.1",
        "nock": "^13.5.4",
        "node-notifier": "^10.0.1",
        "teraslice-test-harness": "^0.29.0",
        "ts-jest": "^29.1.2",
        "typescript": "~5.2.2"
    },
    "engines": {
        "node": ">=18.0.0",
        "yarn": ">=1.22.19"
    },
    "terascope": {
        "root": true,
        "testSuite": "search",
        "tests": {
            "suites": {
                "unit": [],
                "search": []
            }
        },
        "docker": {
            "registries": [
                "terascope/teraslice"
            ]
        },
        "npm": {
            "registry": "https://registry.npmjs.org/"
        }
    }
}<|MERGE_RESOLUTION|>--- conflicted
+++ resolved
@@ -46,13 +46,8 @@
         "@terascope/elasticsearch-api": "^3.18.0",
         "@terascope/elasticsearch-asset-apis": "^0.11.10",
         "@terascope/eslint-config": "^0.8.0",
-<<<<<<< HEAD
         "@terascope/job-components": "^0.73.0",
-        "@terascope/scripts": "0.75.1",
-=======
-        "@terascope/job-components": "^0.71.0",
         "@terascope/scripts": "0.76.0",
->>>>>>> adb4e92b
         "@terascope/teraslice-state-storage": "^0.51.0",
         "@terascope/types": "^0.15.0",
         "@types/bluebird": "^3.5.38",
