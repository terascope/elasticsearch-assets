{
    "name": "elasticsearch-assets",
    "description": "bundle of processors for teraslice",
    "version": "1.7.0",
    "scripts": {
        "asset:build": "yarn run build",
        "build": "rm -rf asset/dist; tsc --project tsconfig.json",
        "build:watch": "yarn build --watch",
        "lint": "eslint --ignore-path .gitignore --ext .js,.ts .",
        "lint:fix": "yarn lint --fix",
        "test": "jest",
        "test:watch": "jest --coverage=false --notify --watch --onlyChanged",
        "test:debug": "env DEBUG=\"${DEBUG:-*teraslice*}\" jest --detectOpenHandles --coverage=false --runInBand",
        "postinstall": "yarn --cwd ./asset --prod --no-progress"
    },
    "repository": {
        "type": "git",
        "url": "git+https://github.com/terascope/elasticsearch-assets.git"
    },
    "author": "Terascope, LLC <info@terascope.io>",
    "license": "MIT",
    "bugs": {
        "url": "https://github.com/terascope/elasticsearch-assets/issues"
    },
    "homepage": "https://github.com/terascope/elasticsearch-assets#readme",
    "dependencies": {
<<<<<<< HEAD
        "@types/bluebird": "^3.5.28",
        "@types/got": "^9.6.8"
    },
    "engines": {
        "node": ">=8.0.0"
=======
        "@terascope/eslint-config": "^0.1.6"
>>>>>>> 178d1ec3
    },
    "devDependencies": {
        "@terascope/eslint-config": "^0.1.6",
        "@terascope/job-components": "^0.23.9",
        "@types/jest": "^24.0.21",
        "@types/node": "^12.12.5",
        "eslint": "^6.6.0",
        "jest": "^24.8.0",
        "jest-extended": "^0.11.2",
<<<<<<< HEAD
        "nock": "^11.7.0",
        "teraslice-test-harness": "^0.8.12",
        "ts-jest": "^24.1.0",
        "ts-node": "^8.4.1",
        "typescript": "^3.7.2"
=======
        "nock": "^11.6.0",
        "teraslice-test-harness": "^0.8.12",
        "typescript": "^3.6.4"
>>>>>>> 178d1ec3
    }
}<|MERGE_RESOLUTION|>--- conflicted
+++ resolved
@@ -24,34 +24,24 @@
     },
     "homepage": "https://github.com/terascope/elasticsearch-assets#readme",
     "dependencies": {
-<<<<<<< HEAD
-        "@types/bluebird": "^3.5.28",
-        "@types/got": "^9.6.8"
+        "@terascope/eslint-config": "^0.1.6"
     },
     "engines": {
         "node": ">=8.0.0"
-=======
-        "@terascope/eslint-config": "^0.1.6"
->>>>>>> 178d1ec3
     },
     "devDependencies": {
-        "@terascope/eslint-config": "^0.1.6",
+        "@types/bluebird": "^3.5.28",
+        "@types/got": "^9.6.8",
         "@terascope/job-components": "^0.23.9",
         "@types/jest": "^24.0.21",
         "@types/node": "^12.12.5",
         "eslint": "^6.6.0",
         "jest": "^24.8.0",
         "jest-extended": "^0.11.2",
-<<<<<<< HEAD
         "nock": "^11.7.0",
         "teraslice-test-harness": "^0.8.12",
         "ts-jest": "^24.1.0",
         "ts-node": "^8.4.1",
         "typescript": "^3.7.2"
-=======
-        "nock": "^11.6.0",
-        "teraslice-test-harness": "^0.8.12",
-        "typescript": "^3.6.4"
->>>>>>> 178d1ec3
     }
 }