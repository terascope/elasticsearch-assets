--- conflicted
+++ resolved
@@ -44,15 +44,6 @@
         "test:watch": "ts-scripts test --watch asset --"
     },
     "devDependencies": {
-<<<<<<< HEAD
-        "@terascope/data-types": "~1.7.6",
-        "@terascope/elasticsearch-api": "~4.8.4",
-        "@terascope/elasticsearch-asset-apis": "~1.2.2",
-        "@terascope/eslint-config": "~1.1.8",
-        "@terascope/job-components": "~1.9.7",
-        "@terascope/scripts": "~1.11.0",
-        "@terascope/teraslice-state-storage": "~1.8.4",
-=======
         "@terascope/data-types": "~1.7.7",
         "@terascope/elasticsearch-api": "~4.8.5",
         "@terascope/elasticsearch-asset-apis": "~1.2.2",
@@ -60,7 +51,6 @@
         "@terascope/job-components": "~1.9.8",
         "@terascope/scripts": "~1.13.0",
         "@terascope/teraslice-state-storage": "~1.8.5",
->>>>>>> 7d93ea7e
         "@terascope/types": "~1.4.1",
         "@types/bluebird": "~3.5.42",
         "@types/fs-extra": "~11.0.4",
