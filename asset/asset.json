--- conflicted
+++ resolved
@@ -1,8 +1,4 @@
 {
     "name": "elasticsearch",
-<<<<<<< HEAD
-    "version": "1.3.11"
-=======
     "version": "1.4.0"
->>>>>>> a495a72a
 }