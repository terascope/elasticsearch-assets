--- conflicted
+++ resolved
@@ -257,17 +257,11 @@
 
         let start = moment(slicerDates.start);
         const end = moment(slicerDates.end);
-<<<<<<< HEAD
 
         if (retryDataObj && retryDataObj.lastSlice && retryDataObj.lastSlice.end) {
             start = moment(retryDataObj.lastSlice.end);
         }
 
-        const { delayTime, interval } = slicerDates;
-        const [step, unit] = interval as ParsedInterval;
-        let startPoint = moment(slicerDates.start);
-=======
->>>>>>> 8e0dd43f
         let limit = moment(slicerDates.end);
 
         const dateParams: DateParams = {
