--- conflicted
+++ resolved
@@ -1,10 +1,6 @@
 {
     "name": "asset",
-<<<<<<< HEAD
-    "version": "1.8.3-no-type",
-=======
     "version": "1.8.4",
->>>>>>> 6bcce974
     "scripts": {
         "test": "echo \"Error: no test specified\" && exit 1"
     },
