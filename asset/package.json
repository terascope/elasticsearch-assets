--- conflicted
+++ resolved
@@ -18,21 +18,12 @@
         "test": "yarn --cwd ../ test"
     },
     "dependencies": {
-<<<<<<< HEAD
-        "@terascope/data-mate": "~1.7.6",
-        "@terascope/elasticsearch-api": "~4.8.3",
-        "@terascope/elasticsearch-asset-apis": "~1.2.2",
-        "@terascope/job-components": "~1.9.6",
-        "@terascope/teraslice-state-storage": "~1.8.3",
-        "@terascope/utils": "~1.7.5",
-=======
         "@terascope/data-mate": "~1.7.7",
         "@terascope/elasticsearch-api": "~4.8.4",
-        "@terascope/elasticsearch-asset-apis": "~1.2.1",
+        "@terascope/elasticsearch-asset-apis": "~1.2.2",
         "@terascope/job-components": "~1.9.7",
         "@terascope/teraslice-state-storage": "~1.8.4",
         "@terascope/utils": "~1.7.6",
->>>>>>> 0e076bef
         "datemath-parser": "~1.0.6",
         "got": "~13.0.0",
         "moment": "~2.30.1"
