{
    "name": "asset",
    "displayName": "Asset",
    "version": "4.1.0",
    "private": true,
    "description": "",
    "license": "MIT",
    "author": "",
    "type": "module",
    "workspaces": {
        "nohoist": [
            "**"
        ]
    },
    "scripts": {
        "build": "tsc --project tsconfig.json",
        "build:watch": "yarn build --watch",
        "test": "yarn --cwd ../ test"
    },
    "dependencies": {
        "@terascope/data-mate": "~1.7.2",
        "@terascope/elasticsearch-api": "~4.7.1",
<<<<<<< HEAD
        "@terascope/elasticsearch-asset-apis": "~1.0.5",
=======
        "@terascope/elasticsearch-asset-apis": "~1.1.0",
>>>>>>> dcb78ed0
        "@terascope/job-components": "~1.9.1",
        "@terascope/teraslice-state-storage": "~1.7.1",
        "@terascope/utils": "~1.7.1",
        "datemath-parser": "~1.0.6",
        "got": "~13.0.0",
        "moment": "~2.30.1"
    },
    "engines": {
        "node": ">=18.0.0",
        "yarn": ">=1.22.19"
    },
    "terascope": {}
}<|MERGE_RESOLUTION|>--- conflicted
+++ resolved
@@ -20,11 +20,7 @@
     "dependencies": {
         "@terascope/data-mate": "~1.7.2",
         "@terascope/elasticsearch-api": "~4.7.1",
-<<<<<<< HEAD
-        "@terascope/elasticsearch-asset-apis": "~1.0.5",
-=======
         "@terascope/elasticsearch-asset-apis": "~1.1.0",
->>>>>>> dcb78ed0
         "@terascope/job-components": "~1.9.1",
         "@terascope/teraslice-state-storage": "~1.7.1",
         "@terascope/utils": "~1.7.1",
