--- conflicted
+++ resolved
@@ -1,10 +1,6 @@
 {
     "name": "asset",
-<<<<<<< HEAD
     "version": "2.6.0",
-=======
-    "version": "2.5.3",
->>>>>>> a5556942
     "private": true,
     "workspaces": {
         "nohoist": [
@@ -20,21 +16,12 @@
     "license": "MIT",
     "description": "",
     "dependencies": {
-<<<<<<< HEAD
-        "@terascope/data-mate": "^0.27.2",
-        "@terascope/elasticsearch-api": "^2.19.0",
-        "@terascope/elasticsearch-asset-apis": "^0.5.0",
-        "@terascope/job-components": "^0.50.1",
-        "@terascope/teraslice-state-storage": "^0.26.0",
-        "@terascope/utils": "^0.37.0",
-=======
         "@terascope/data-mate": "^0.27.4",
         "@terascope/elasticsearch-api": "^2.19.1",
-        "@terascope/elasticsearch-asset-apis": "^0.4.2",
+        "@terascope/elasticsearch-asset-apis": "^0.5.0",
         "@terascope/job-components": "^0.50.2",
         "@terascope/teraslice-state-storage": "^0.27.1",
         "@terascope/utils": "^0.38.1",
->>>>>>> a5556942
         "datemath-parser": "^1.0.6",
         "got": "^11.8.2",
         "mocker-data-generator": "^2.12.0",
