--- conflicted
+++ resolved
@@ -16,21 +16,12 @@
     "license": "MIT",
     "description": "",
     "dependencies": {
-<<<<<<< HEAD
-        "@terascope/data-mate": "^0.34.6",
-        "@terascope/elasticsearch-api": "^2.23.5",
-        "@terascope/elasticsearch-asset-apis": "^0.8.1",
-        "@terascope/job-components": "^0.54.5",
-        "@terascope/teraslice-state-storage": "^0.31.5",
-        "@terascope/utils": "^0.42.1",
-=======
         "@terascope/data-mate": "^0.35.2",
         "@terascope/elasticsearch-api": "^2.24.1",
         "@terascope/elasticsearch-asset-apis": "^0.8.0",
         "@terascope/job-components": "^0.55.1",
         "@terascope/teraslice-state-storage": "^0.32.1",
         "@terascope/utils": "^0.43.1",
->>>>>>> cd569416
         "datemath-parser": "^1.0.6",
         "got": "^11.8.2",
         "mocker-data-generator": "^2.12.0",
