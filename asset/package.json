{
    "name": "asset",
    "version": "2.0.2",
    "private": true,
    "workspaces": {
        "nohoist": [
            "**"
        ]
    },
    "scripts": {
        "test": "echo \"Error: no test specified\" && exit 1"
    },
    "author": "",
    "license": "MIT",
    "description": "",
    "dependencies": {
<<<<<<< HEAD
        "@terascope/elasticsearch-api": "^2.11.1",
        "@terascope/job-components": "^0.38.1",
        "@terascope/teraslice-state-storage": "^0.18.1",
        "@terascope/utils": "^0.29.1",
=======
        "@terascope/elasticsearch-api": "^2.11.2",
        "@terascope/job-components": "^0.39.0",
        "@terascope/teraslice-state-storage": "^0.18.2",
        "@terascope/utils": "^0.29.2",
>>>>>>> 495f9992
        "datemath-parser": "^1.0.6",
        "got": "^11.5.1",
        "mocker-data-generator": "^2.6.6",
        "moment": "^2.27.0"
    },
    "devDependencies": {}
}<|MERGE_RESOLUTION|>--- conflicted
+++ resolved
@@ -14,17 +14,10 @@
     "license": "MIT",
     "description": "",
     "dependencies": {
-<<<<<<< HEAD
-        "@terascope/elasticsearch-api": "^2.11.1",
-        "@terascope/job-components": "^0.38.1",
-        "@terascope/teraslice-state-storage": "^0.18.1",
-        "@terascope/utils": "^0.29.1",
-=======
         "@terascope/elasticsearch-api": "^2.11.2",
         "@terascope/job-components": "^0.39.0",
         "@terascope/teraslice-state-storage": "^0.18.2",
         "@terascope/utils": "^0.29.2",
->>>>>>> 495f9992
         "datemath-parser": "^1.0.6",
         "got": "^11.5.1",
         "mocker-data-generator": "^2.6.6",
