{
    "name": "asset",
    "version": "1.8.6",
    "scripts": {
        "test": "echo \"Error: no test specified\" && exit 1"
    },
    "author": "",
    "license": "MIT",
    "description": "",
    "dependencies": {
<<<<<<< HEAD
        "@terascope/elasticsearch-api": "^2.9.0",
        "@terascope/job-components": "^0.33.0",
        "@terascope/teraslice-state-storage": "^0.16.0",
        "@terascope/utils": "^0.27.0",
=======
        "@terascope/elasticsearch-api": "^2.9.1",
        "@terascope/job-components": "^0.34.0",
        "@terascope/teraslice-state-storage": "^0.16.1",
>>>>>>> f4abd943
        "datemath-parser": "^1.0.6",
        "got": "^9.6.0",
        "mocker-data-generator": "^2.6.6",
        "moment": "^2.24.0"
    },
    "devDependencies": {}
}<|MERGE_RESOLUTION|>--- conflicted
+++ resolved
@@ -8,16 +8,10 @@
     "license": "MIT",
     "description": "",
     "dependencies": {
-<<<<<<< HEAD
-        "@terascope/elasticsearch-api": "^2.9.0",
-        "@terascope/job-components": "^0.33.0",
-        "@terascope/teraslice-state-storage": "^0.16.0",
-        "@terascope/utils": "^0.27.0",
-=======
         "@terascope/elasticsearch-api": "^2.9.1",
         "@terascope/job-components": "^0.34.0",
         "@terascope/teraslice-state-storage": "^0.16.1",
->>>>>>> f4abd943
+        "@terascope/utils": "^0.27.0",
         "datemath-parser": "^1.0.6",
         "got": "^9.6.0",
         "mocker-data-generator": "^2.6.6",
