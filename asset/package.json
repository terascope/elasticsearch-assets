--- conflicted
+++ resolved
@@ -18,21 +18,12 @@
         "test": "yarn --cwd ../ test"
     },
     "dependencies": {
-<<<<<<< HEAD
-        "@terascope/data-mate": "~1.6.0",
-        "@terascope/elasticsearch-api": "~4.6.0",
-        "@terascope/elasticsearch-asset-apis": "~1.1.0",
-        "@terascope/job-components": "~1.8.0",
-        "@terascope/teraslice-state-storage": "~1.6.0",
-        "@terascope/utils": "~1.6.0",
-=======
         "@terascope/data-mate": "~1.7.2",
         "@terascope/elasticsearch-api": "~4.7.1",
         "@terascope/elasticsearch-asset-apis": "~1.0.6",
         "@terascope/job-components": "~1.9.1",
         "@terascope/teraslice-state-storage": "~1.7.1",
         "@terascope/utils": "~1.7.1",
->>>>>>> d5edd70a
         "datemath-parser": "~1.0.6",
         "got": "~13.0.0",
         "moment": "~2.30.1"
