--- conflicted
+++ resolved
@@ -35,11 +35,7 @@
         "moment": "~2.30.1"
     },
     "devDependencies": {
-<<<<<<< HEAD
-        "@terascope/scripts": "^1.9.3",
-=======
         "@terascope/scripts": "^1.10.0",
->>>>>>> d0da71f8
         "@terascope/types": "~1.4.1",
         "@types/node": "~22.13.0",
         "jest": "~29.7.0"
