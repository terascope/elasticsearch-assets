--- conflicted
+++ resolved
@@ -23,11 +23,8 @@
     "author": "Terascope, LLC <info@terascope.io>",
     "license": "MIT",
     "dependencies": {
-<<<<<<< HEAD
         "@elastic/elasticsearch": "7.13.0",
         "@opensearch-project/opensearch": "^1.1.0",
-=======
->>>>>>> 11b36e15
         "@terascope/utils": "^0.44.1",
         "elasticsearch": "^15.4.1"
     },
